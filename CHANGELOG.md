--- conflicted
+++ resolved
@@ -10,12 +10,9 @@
 
 ### UI Improvements
   1. [#1335](https://github.com/influxdata/chronograf/pull/1335): Improve UX for sanitized kapacitor settings
-<<<<<<< HEAD
   1. [#1342](https://github.com/influxdata/chronograf/pull/1342): No more sort-as-you-type in DB admin
-=======
   1. [#1344](https://github.com/influxdata/chronograf/pull/1344): Remove K8 dashboard
   1. [#1340](https://github.com/influxdata/chronograf/pull/1340): Automatically switch to table view if meta query
->>>>>>> 749284eb
 
 ## v1.2.0-beta9 [2017-04-21]
 
