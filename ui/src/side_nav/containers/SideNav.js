import React, {PropTypes} from 'react'
import {withRouter, Link} from 'react-router'
import {connect} from 'react-redux'

import {
  NavBar,
  NavBlock,
  NavHeader,
  NavListItem,
} from 'src/side_nav/components/NavItems'

const {bool, shape, string} = PropTypes

const SideNav = React.createClass({
  propTypes: {
    params: shape({
      sourceID: string.isRequired,
    }).isRequired,
    location: shape({
      pathname: string.isRequired,
    }).isRequired,
    isHidden: bool.isRequired,
    logoutLink: string,
  },

  render() {
    const {
      params: {sourceID},
      location: {pathname: location},
      isHidden,
      logoutLink,
    } = this.props

    const sourcePrefix = `/sources/${sourceID}`
    const dataExplorerLink = `${sourcePrefix}/chronograf/data-explorer`
    const showLogout = !!logoutLink

    return isHidden
      ? null
      : <NavBar location={location}>
          <div className="sidebar__logo">
            <Link to="/"><span className="icon cubo-uniform" /></Link>
          </div>
          <NavBlock icon="cubo-node" link={`${sourcePrefix}/hosts`}>
            <NavHeader link={`${sourcePrefix}/hosts`} title="Host List" />
          </NavBlock>
          <NavBlock icon="graphline" link={dataExplorerLink}>
            <NavHeader link={dataExplorerLink} title="Data Explorer" />
          </NavBlock>
          <NavBlock icon="dash-h" link={`${sourcePrefix}/dashboards`}>
            <NavHeader
              link={`${sourcePrefix}/dashboards`}
              title={'Dashboards'}
            />
          </NavBlock>
          <NavBlock
            matcher="alerts"
            icon="alert-triangle"
            link={`${sourcePrefix}/alerts`}
          >
            <NavHeader link={`${sourcePrefix}/alerts`} title="Alerting" />
            <NavListItem link={`${sourcePrefix}/alerts`}>
              Alert History
            </NavListItem>
            <NavListItem link={`${sourcePrefix}/alert-rules`}>
              Alert Rules
            </NavListItem>
          </NavBlock>
          <NavBlock icon="crown2" link={`${sourcePrefix}/admin`}>
            <NavHeader link={`${sourcePrefix}/admin`} title="Admin" />
          </NavBlock>
          <NavBlock icon="cog-thick" link={`${sourcePrefix}/manage-sources`}>
            <NavHeader
              link={`${sourcePrefix}/manage-sources`}
              title="Configuration"
            />
          </NavBlock>
          {showLogout
<<<<<<< HEAD
            ? <NavBlock icon="user" className="sidebar__square-last">
                <NavHeader link={logoutLink} title="Logout" />
=======
            ? <NavBlock icon="user-outline" className="sidebar__square-last">
                <NavHeader useAnchor={true} link={logoutLink} title="Logout" />
>>>>>>> 19879930
              </NavBlock>
            : null}
        </NavBar>
  },
})

const mapStateToProps = ({
  auth: {logoutLink},
  app: {ephemeral: {inPresentationMode}},
}) => ({
  isHidden: inPresentationMode,
  logoutLink,
})

export default connect(mapStateToProps)(withRouter(SideNav))<|MERGE_RESOLUTION|>--- conflicted
+++ resolved
@@ -76,13 +76,8 @@
             />
           </NavBlock>
           {showLogout
-<<<<<<< HEAD
             ? <NavBlock icon="user" className="sidebar__square-last">
-                <NavHeader link={logoutLink} title="Logout" />
-=======
-            ? <NavBlock icon="user-outline" className="sidebar__square-last">
                 <NavHeader useAnchor={true} link={logoutLink} title="Logout" />
->>>>>>> 19879930
               </NavBlock>
             : null}
         </NavBar>
